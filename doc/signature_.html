<!DOCTYPE html>
<html lang="en">
<head>
    <meta charset="utf-8">
    <title>JSDoc: Module: packet/signature</title>
    
    <script src="scripts/prettify/prettify.js"> </script>
    <script src="scripts/prettify/lang-css.js"> </script>
    <!--[if lt IE 9]>
      <script src="//html5shiv.googlecode.com/svn/trunk/html5.js"></script>
    <![endif]-->
    <link type="text/css" rel="stylesheet" href="styles/prettify-tomorrow.css">
    <link type="text/css" rel="stylesheet" href="styles/jsdoc-default.css">
</head>

<body>

<div id="main">
    
    <h1 class="page-title">Module: packet/signature</h1>
    
    



<section>
    
<header>
    <h2>
    packet/signature
    </h2>
    
</header>  

<article>
    <div class="container-overview">
    
    
    
        
            <div class="description">Implementation of the Signature Packet (Tag 2)<br/>
<br/>
<a href="http://tools.ietf.org/html/rfc4880#section-5.2">RFC4480 5.2</a>:
A Signature packet describes a binding between some public key and
some data.  The most common signatures are a signature of a file or a
block of text, and a signature that is a certification of a User ID.</div>
        
        
        
<dl class="details">
    
        
    
    
    

    
    
    
    
    
    
    
    
    
    
    
    
    
    <dt class="tag-source">Source:</dt>
    <dd class="tag-source"><ul class="dummy"><li>
        <a href="signature.js_.html">packet/signature.js</a>, <a href="signature.js_.html#line18">line 18</a>
    </li></ul></dd>
    
    
    
    
    
    
    
</dl>

        
        
    
    </div>
    
    
    
    
    
    
        <h3 class="subsection-title">Requires</h3>
        
        <ul>
            <li><a href="module-crypto.html">module:crypto</a></li>
        
            <li><a href="module-enums.html">module:enums</a></li>
        
            <li><a href="packet.html">module:packet/packet</a></li>
        
            <li><a href="keyid.html">module:type/keyid</a></li>
        
            <li><a href="mpi.html">module:type/mpi</a></li>
        
            <li><a href="module-util.html">module:util</a></li>
        </ul>
    
    
    
        <h3 class="subsection-title">Classes</h3>
        
        <dl>
<<<<<<< HEAD
            
<dt>
    <h4 class="name" id="isExpired"><span class="type-signature"></span>isExpired<span class="signature">()</span><span class="type-signature"> &rarr; {Boolean}</span></h4>
    
    
</dt>
<dd>
    
    
    <div class="description">
        Verifies signature expiration date
    </div>
    

    
    
    
    
    
    
    
<dl class="details">
    
        
    
    
    

    
    
    
    
    
    
    
    
    
    
    
    
    
    <dt class="tag-source">Source:</dt>
    <dd class="tag-source"><ul class="dummy"><li>
        <a href="signature.js_.html">packet/signature.js</a>, <a href="signature.js_.html#line632">line 632</a>
    </li></ul></dd>
    
    
    
    
    
    
    
</dl>

    
    

    

    
    
    
    
    
    <h5>Returns:</h5>
    
            
<div class="param-desc">
    true if expired
</div>



<dl>
	<dt>
		Type
	</dt>
	<dd>
		
<span class="param-type">Boolean</span>


	</dd>
</dl>

        
    
    
</dd>

        
            
<dt>
    <h4 class="name" id="read"><span class="type-signature"></span>read<span class="signature">(bytes, position, len)</span><span class="type-signature"> &rarr; {<a href="signature_.html">module:packet/signature</a>}</span></h4>
    
    
</dt>
<dd>
    
=======
            <dt><a href="signature-Signature.html">Signature</a></dt>
            <dd></dd>
        </dl>
>>>>>>> 0cd56ef4
    
    
    
    
    
    
    
<<<<<<< HEAD
        <h5>Parameters:</h5>
        

<table class="params">
    <thead>
	<tr>
		
		<th>Name</th>
		
		
		<th>Type</th>
		
		
		
		
		
		<th class="last">Description</th>
	</tr>
	</thead>
	
	<tbody>
	
	
        <tr>
            
                <td class="name"><code>bytes</code></td>
            
            
            <td class="type">
            
                
<span class="param-type">String</span>


            
            </td>
            
            
            
            
            
            <td class="description last">payload of a tag 2 packet</td>
        </tr>
	
	
	
        <tr>
            
                <td class="name"><code>position</code></td>
            
            
            <td class="type">
            
                
<span class="param-type">Integer</span>


            
            </td>
            
            
            
            
            
            <td class="description last">position to start reading from the bytes string</td>
        </tr>
	
	
	
        <tr>
            
                <td class="name"><code>len</code></td>
            
            
            <td class="type">
            
                
<span class="param-type">Integer</span>


            
            </td>
            
            
            
            
            
            <td class="description last">length of the packet or the remaining length of bytes at position</td>
        </tr>
	
	
	</tbody>
</table>
    
    
    
<dl class="details">
    
        
    
    
    

    
    
    
    
    
    
    
    
    
    
    
    
    
    <dt class="tag-source">Source:</dt>
    <dd class="tag-source"><ul class="dummy"><li>
        <a href="signature.js_.html">packet/signature.js</a>, <a href="signature.js_.html#line96">line 96</a>
    </li></ul></dd>
    
    
    
    
    
    
    
</dl>

    
    

    

    
    
    
    
    
    <h5>Returns:</h5>
    
            
<div class="param-desc">
    object representation
</div>



<dl>
	<dt>
		Type
	</dt>
	<dd>
		
<span class="param-type"><a href="signature_.html">module:packet/signature</a></span>


	</dd>
</dl>

        
    
    
</dd>

        
            
<dt>
    <h4 class="name" id="sign"><span class="type-signature"></span>sign<span class="signature">(key, data)</span><span class="type-signature"></span></h4>
    
    
</dt>
<dd>
    
    
    <div class="description">
        Signs provided data. This needs to be done prior to serialization.
    </div>
    

    
    
    
    
    
        <h5>Parameters:</h5>
        

<table class="params">
    <thead>
	<tr>
		
		<th>Name</th>
		
		
		<th>Type</th>
		
		
		
		
		
		<th class="last">Description</th>
	</tr>
	</thead>
	
	<tbody>
	
	
        <tr>
            
                <td class="name"><code>key</code></td>
            
            
            <td class="type">
            
                
<span class="param-type"><a href="secret_key.html">module:packet/secret_key</a></span>


            
            </td>
            
            
            
            
            
            <td class="description last">private key used to sign the message.</td>
        </tr>
	
	
	
        <tr>
            
                <td class="name"><code>data</code></td>
            
            
            <td class="type">
            
                
<span class="param-type">Object</span>


            
            </td>
            
            
            
            
            
            <td class="description last">Contains packets to be signed.</td>
        </tr>
	
	
	</tbody>
</table>
    
    
    
<dl class="details">
    
        
    
    
    

    
    
    
    
    
    
    
    
    
    
    
    
    
    <dt class="tag-source">Source:</dt>
    <dd class="tag-source"><ul class="dummy"><li>
        <a href="signature.js_.html">packet/signature.js</a>, <a href="signature.js_.html#line195">line 195</a>
    </li></ul></dd>
    
    
    
    
    
    
    
</dl>

    
    

    

    
    
    
    
    
    
    
</dd>

        
            
<dt>
    <h4 class="name" id="verify"><span class="type-signature"></span>verify<span class="signature">(data, key)</span><span class="type-signature"> &rarr; {boolean}</span></h4>
    
    
</dt>
<dd>
    
    
    <div class="description">
        verifys the signature packet. Note: not signature types are implemented
    </div>
    

    
    
    
    
    
        <h5>Parameters:</h5>
        

<table class="params">
    <thead>
	<tr>
		
		<th>Name</th>
		
		
		<th>Type</th>
		
		
		
		
		
		<th class="last">Description</th>
	</tr>
	</thead>
	
	<tbody>
	
	
        <tr>
            
                <td class="name"><code>data</code></td>
            
            
            <td class="type">
            
                
<span class="param-type">String</span>
|

<span class="param-type">Object</span>


            
            </td>
            
            
            
            
            
            <td class="description last">data which on the signature applies</td>
        </tr>
	
	
	
        <tr>
            
                <td class="name"><code>key</code></td>
            
            
            <td class="type">
            
                
<span class="param-type"><a href="public_subkey.html">module:packet/public_subkey</a></span>
|

<span class="param-type"><a href="public_key_.html">module:packet/public_key</a></span>


            
            </td>
            
            
            
            
            
            <td class="description last">the public key to verify the signature</td>
        </tr>
	
	
	</tbody>
</table>
    
    
    
<dl class="details">
    
        
    
    
    

    
    
    
    
    
    
    
    
    
    
    
    
    
    <dt class="tag-source">Source:</dt>
    <dd class="tag-source"><ul class="dummy"><li>
        <a href="signature.js_.html">packet/signature.js</a>, <a href="signature.js_.html#line594">line 594</a>
    </li></ul></dd>
    
    
    
    
    
    
    
</dl>

    
    

    

    
    
    
    
    
    <h5>Returns:</h5>
    
            
<div class="param-desc">
    True if message is verified, else false.
</div>



<dl>
	<dt>
		Type
	</dt>
	<dd>
		
<span class="param-type">boolean</span>


	</dd>
</dl>

        
    
    
</dd>

        
            
<dt>
    <h4 class="name" id="write_all_sub_packets"><span class="type-signature"></span>write_all_sub_packets<span class="signature">()</span><span class="type-signature"> &rarr; {String}</span></h4>
    
    
</dt>
<dd>
    
    
    <div class="description">
        Creates string of bytes with all subpacket data
    </div>
    

    
    
    
    
    
    
    
<dl class="details">
    
        
    
    
    

    
    
    
    
    
    
    
    
    
    
    
    
    
    <dt class="tag-source">Source:</dt>
    <dd class="tag-source"><ul class="dummy"><li>
        <a href="signature.js_.html">packet/signature.js</a>, <a href="signature.js_.html#line229">line 229</a>
    </li></ul></dd>
    
    
    
    
    
    
    
</dl>

    
    

    

    
    
    
    
    
    <h5>Returns:</h5>
    
            
<div class="param-desc">
    a string-representation of a all subpacket data
</div>



<dl>
	<dt>
		Type
	</dt>
	<dd>
		
<span class="param-type">String</span>


	</dd>
</dl>

        
    
    
</dd>

=======
        <h3 class="subsection-title">Methods</h3>
>>>>>>> 0cd56ef4
        
        <dl>
            
<dt>
    <h4 class="name" id="write_sub_packet"><span class="type-signature">&lt;inner> </span>write_sub_packet<span class="signature">(type, data)</span><span class="type-signature"> &rarr; {String}</span></h4>
    
    
</dt>
<dd>
    
    
    <div class="description">
        creates a string representation of a sub signature packet (See <a href="http://tools.ietf.org/html/rfc4880#section-5.2.3.1">RFC 4880 5.2.3.1</a>)
    </div>
    

    
    
    
    
    
        <h5>Parameters:</h5>
        

<table class="params">
    <thead>
	<tr>
		
		<th>Name</th>
		
		
		<th>Type</th>
		
		
		
		
		
		<th class="last">Description</th>
	</tr>
	</thead>
	
	<tbody>
	
	
        <tr>
            
                <td class="name"><code>type</code></td>
            
            
            <td class="type">
            
                
<span class="param-type">Integer</span>


            
            </td>
            
            
            
            
            
            <td class="description last">subpacket signature type. Signature types as described
in <a href="http://tools.ietf.org/html/rfc4880#section-5.2.3.2">RFC4880 Section 5.2.3.2</a></td>
        </tr>
	
	
	
        <tr>
            
                <td class="name"><code>data</code></td>
            
            
            <td class="type">
            
                
<span class="param-type">String</span>


            
            </td>
            
            
            
            
            
            <td class="description last">data to be included</td>
        </tr>
	
	
	</tbody>
</table>
    
    
    
<dl class="details">
    
        
    
    
    

    
    
    
    
    
    
    
    
    
    
    
    
    
    <dt class="tag-source">Source:</dt>
    <dd class="tag-source"><ul class="dummy"><li>
<<<<<<< HEAD
        <a href="signature.js_.html">packet/signature.js</a>, <a href="signature.js_.html#line342">line 342</a>
=======
        <a href="signature.js_.html">packet/signature.js</a>, <a href="signature.js_.html#line345">line 345</a>
>>>>>>> 0cd56ef4
    </li></ul></dd>
    
    
    
    
    
    
    
</dl>

    
    

    

    
    
    
    
    
    <h5>Returns:</h5>
    
            
<div class="param-desc">
    a string-representation of a sub signature packet (See <a href="http://tools.ietf.org/html/rfc4880#section-5.2.3.1">RFC 4880 5.2.3.1</a>)
</div>



<dl>
	<dt>
		Type
	</dt>
	<dd>
		
<span class="param-type">String</span>


	</dd>
</dl>

        
    
    
</dd>

        </dl>
    
    
    
    
    
</article>

</section>  




</div>

<nav>
    <h2><a href="index.html">Index</a></h2><h3>Modules</h3><ul><li><a href="module-armor.html">armor</a></li><li><a href="module-cleartext.html">cleartext</a></li><li><a href="module-config.html">config</a></li><li><a href="config.html">config/config</a></li><li><a href="localStorage.html">config/localStorage</a></li><li><a href="module-crypto.html">crypto</a></li><li><a href="cfb.html">crypto/cfb</a></li><li><a href="cipher.html">crypto/cipher</a></li><li><a href="aes.html">crypto/cipher/aes</a></li><li><a href="blowfish.html">crypto/cipher/blowfish</a></li><li><a href="cast5.html">crypto/cipher/cast5</a></li><li><a href="des.html">crypto/cipher/des</a></li><li><a href="twofish.html">crypto/cipher/twofish</a></li><li><a href="crypto.html">crypto/crypto</a></li><li><a href="hash.html">crypto/hash</a></li><li><a href="md5.html">crypto/hash/md5</a></li><li><a href="ripe-md.html">crypto/hash/ripe-md</a></li><li><a href="sha.html">crypto/hash/sha</a></li><li><a href="pkcs1.html">crypto/pkcs1</a></li><li><a href="public_key.html">crypto/public_key</a></li><li><a href="dsa.html">crypto/public_key/dsa</a></li><li><a href="elgamal.html">crypto/public_key/elgamal</a></li><li><a href="jsbn.html">crypto/public_key/jsbn</a></li><li><a href="rsa.html">crypto/public_key/rsa</a></li><li><a href="random.html">crypto/random</a></li><li><a href="signature.html">crypto/signature</a></li><li><a href="armor.html">encoding/armor</a></li><li><a href="base64.html">encoding/base64</a></li><li><a href="module-enums.html">enums</a></li><li><a href="module-key.html">key</a></li><li><a href="module-keyid.html">keyid</a></li><li><a href="keyring.html">keyring/keyring</a></li><li><a href="localstore.html">keyring/localstore</a></li><li><a href="module-message.html">message</a></li><li><a href="module-mpi.html">mpi</a></li><li><a href="module-openpgp.html">openpgp</a></li><li><a href="module-packet.html">packet</a></li><li><a href="compressed.html">packet/compressed</a></li><li><a href="literal.html">packet/literal</a></li><li><a href="marker.html">packet/marker</a></li><li><a href="one_pass_signature.html">packet/one_pass_signature</a></li><li><a href="packet.html">packet/packet</a></li><li><a href="packetlist.html">packet/packetlist</a></li><li><a href="public_key_.html">packet/public_key</a></li><li><a href="public_key_encrypted_session_key.html">packet/public_key_encrypted_session_key</a></li><li><a href="public_subkey.html">packet/public_subkey</a></li><li><a href="secret_key.html">packet/secret_key</a></li><li><a href="secret_subkey.html">packet/secret_subkey</a></li><li><a href="signature_.html">packet/signature</a></li><li><a href="sym_encrypted_integrity_protected.html">packet/sym_encrypted_integrity_protected</a></li><li><a href="sym_encrypted_session_key.html">packet/sym_encrypted_session_key</a></li><li><a href="symmetrically_encrypted.html">packet/symmetrically_encrypted</a></li><li><a href="trust.html">packet/trust</a></li><li><a href="user_attribute.html">packet/user_attribute</a></li><li><a href="userid.html">packet/userid</a></li><li><a href="module-s2k.html">s2k</a></li><li><a href="keyid.html">type/keyid</a></li><li><a href="mpi.html">type/mpi</a></li><li><a href="s2k.html">type/s2k</a></li><li><a href="module-util.html">util</a></li><li><a href="util.html">util/util</a></li></ul><h3>Classes</h3><ul><li><a href="JXG.Util.html">JXG.Util</a></li><li><a href="module-cleartext-CleartextMessage.html">cleartext~CleartextMessage</a></li><li><a href="localStorage-LocalStorage.html">config/localStorage~LocalStorage</a></li><li><a href="keyring-Keyring.html">keyring/keyring~Keyring</a></li><li><a href="module-key-Key.html">key~Key</a></li><li><a href="module-key-SubKey.html">key~SubKey</a></li><li><a href="module-key-User.html">key~User</a></li><li><a href="module-message-Message.html">message~Message</a></li><li><a href="compressed-Compressed.html">packet/compressed~Compressed</a></li><li><a href="literal-Literal.html">packet/literal~Literal</a></li><li><a href="marker-Marker.html">packet/marker~Marker</a></li><li><a href="one_pass_signature-OnePassSignature.html">packet/one_pass_signature~OnePassSignature</a></li><li><a href="packetlist-Packetlist.html">packet/packetlist~Packetlist</a></li><li><a href="public_key_encrypted_session_key-PublicKeyEncryptedSessionKey.html">packet/public_key_encrypted_session_key~PublicKeyEncryptedSessionKey</a></li><li><a href="public_key-PublicKey.html">packet/public_key~PublicKey</a></li><li><a href="public_subkey-PublicSubkey.html">packet/public_subkey~PublicSubkey</a></li><li><a href="secret_key-SecretKey.html">packet/secret_key~SecretKey</a></li><li><a href="secret_subkey-SecretSubkey.html">packet/secret_subkey~SecretSubkey</a></li><li><a href="signature-Signature.html">packet/signature~Signature</a></li><li><a href="sym_encrypted_integrity_protected-SymEncryptedIntegrityProtected.html">packet/sym_encrypted_integrity_protected~SymEncryptedIntegrityProtected</a></li><li><a href="sym_encrypted_session_key-SymEncryptedSessionKey.html">packet/sym_encrypted_session_key~SymEncryptedSessionKey</a></li><li><a href="symmetrically_encrypted-SymmetricallyEncrypted.html">packet/symmetrically_encrypted~SymmetricallyEncrypted</a></li><li><a href="trust-Trust.html">packet/trust~Trust</a></li><li><a href="user_attribute-UserAttribute.html">packet/user_attribute~UserAttribute</a></li><li><a href="userid-Userid.html">packet/userid~Userid</a></li><li><a href="keyid-Keyid.html">type/keyid~Keyid</a></li><li><a href="mpi-Mpi.html">type/mpi~Mpi</a></li><li><a href="s2k-S2k.html">type/s2k~S2k</a></li></ul>
</nav>

<br clear="both">

<footer>
<<<<<<< HEAD
    Documentation generated by <a href="https://github.com/jsdoc3/jsdoc">JSDoc 3.2.2</a> on Mon Jan 06 2014 16:27:54 GMT+0100 (MEZ)
=======
    Documentation generated by <a href="https://github.com/jsdoc3/jsdoc">JSDoc 3.2.0</a> on Sun Jan 05 2014 23:07:48 GMT-0800 (PST)
>>>>>>> 0cd56ef4
</footer>

<script> prettyPrint(); </script>
<script src="scripts/linenumber.js"> </script>
</body>
</html><|MERGE_RESOLUTION|>--- conflicted
+++ resolved
@@ -111,10 +111,22 @@
         <h3 class="subsection-title">Classes</h3>
         
         <dl>
-<<<<<<< HEAD
+            <dt><a href="signature-Signature.html">Signature</a></dt>
+            <dd></dd>
+        </dl>
+    
+    
+    
+    
+    
+    
+    
+        <h3 class="subsection-title">Methods</h3>
+        
+        <dl>
             
 <dt>
-    <h4 class="name" id="isExpired"><span class="type-signature"></span>isExpired<span class="signature">()</span><span class="type-signature"> &rarr; {Boolean}</span></h4>
+    <h4 class="name" id="write_sub_packet"><span class="type-signature">&lt;inner> </span>write_sub_packet<span class="signature">(type, data)</span><span class="type-signature"> &rarr; {String}</span></h4>
     
     
 </dt>
@@ -122,7 +134,7 @@
     
     
     <div class="description">
-        Verifies signature expiration date
+        creates a string representation of a sub signature packet (See <a href="http://tools.ietf.org/html/rfc4880#section-5.2.3.1">RFC 4880 5.2.3.1</a>)
     </div>
     
 
@@ -130,6 +142,78 @@
     
     
     
+    
+        <h5>Parameters:</h5>
+        
+
+<table class="params">
+    <thead>
+	<tr>
+		
+		<th>Name</th>
+		
+		
+		<th>Type</th>
+		
+		
+		
+		
+		
+		<th class="last">Description</th>
+	</tr>
+	</thead>
+	
+	<tbody>
+	
+	
+        <tr>
+            
+                <td class="name"><code>type</code></td>
+            
+            
+            <td class="type">
+            
+                
+<span class="param-type">Integer</span>
+
+
+            
+            </td>
+            
+            
+            
+            
+            
+            <td class="description last">subpacket signature type. Signature types as described
+in <a href="http://tools.ietf.org/html/rfc4880#section-5.2.3.2">RFC4880 Section 5.2.3.2</a></td>
+        </tr>
+	
+	
+	
+        <tr>
+            
+                <td class="name"><code>data</code></td>
+            
+            
+            <td class="type">
+            
+                
+<span class="param-type">String</span>
+
+
+            
+            </td>
+            
+            
+            
+            
+            
+            <td class="description last">data to be included</td>
+        </tr>
+	
+	
+	</tbody>
+</table>
     
     
     
@@ -155,7 +239,7 @@
     
     <dt class="tag-source">Source:</dt>
     <dd class="tag-source"><ul class="dummy"><li>
-        <a href="signature.js_.html">packet/signature.js</a>, <a href="signature.js_.html#line632">line 632</a>
+        <a href="signature.js_.html">packet/signature.js</a>, <a href="signature.js_.html#line345">line 345</a>
     </li></ul></dd>
     
     
@@ -180,7 +264,7 @@
     
             
 <div class="param-desc">
-    true if expired
+    a string-representation of a sub signature packet (See <a href="http://tools.ietf.org/html/rfc4880#section-5.2.3.1">RFC 4880 5.2.3.1</a>)
 </div>
 
 
@@ -191,7 +275,7 @@
 	</dt>
 	<dd>
 		
-<span class="param-type">Boolean</span>
+<span class="param-type">String</span>
 
 
 	</dd>
@@ -202,790 +286,29 @@
     
 </dd>
 
-        
-            
-<dt>
-    <h4 class="name" id="read"><span class="type-signature"></span>read<span class="signature">(bytes, position, len)</span><span class="type-signature"> &rarr; {<a href="signature_.html">module:packet/signature</a>}</span></h4>
-    
-    
-</dt>
-<dd>
-    
-=======
-            <dt><a href="signature-Signature.html">Signature</a></dt>
-            <dd></dd>
         </dl>
->>>>>>> 0cd56ef4
-    
-    
-    
-    
-    
-    
-    
-<<<<<<< HEAD
-        <h5>Parameters:</h5>
-        
-
-<table class="params">
-    <thead>
-	<tr>
-		
-		<th>Name</th>
-		
-		
-		<th>Type</th>
-		
-		
-		
-		
-		
-		<th class="last">Description</th>
-	</tr>
-	</thead>
-	
-	<tbody>
-	
-	
-        <tr>
-            
-                <td class="name"><code>bytes</code></td>
-            
-            
-            <td class="type">
-            
-                
-<span class="param-type">String</span>
-
-
-            
-            </td>
-            
-            
-            
-            
-            
-            <td class="description last">payload of a tag 2 packet</td>
-        </tr>
-	
-	
-	
-        <tr>
-            
-                <td class="name"><code>position</code></td>
-            
-            
-            <td class="type">
-            
-                
-<span class="param-type">Integer</span>
-
-
-            
-            </td>
-            
-            
-            
-            
-            
-            <td class="description last">position to start reading from the bytes string</td>
-        </tr>
-	
-	
-	
-        <tr>
-            
-                <td class="name"><code>len</code></td>
-            
-            
-            <td class="type">
-            
-                
-<span class="param-type">Integer</span>
-
-
-            
-            </td>
-            
-            
-            
-            
-            
-            <td class="description last">length of the packet or the remaining length of bytes at position</td>
-        </tr>
-	
-	
-	</tbody>
-</table>
-    
-    
-    
-<dl class="details">
-    
-        
-    
-    
-    
-
-    
-    
-    
-    
-    
-    
-    
-    
-    
-    
-    
-    
-    
-    <dt class="tag-source">Source:</dt>
-    <dd class="tag-source"><ul class="dummy"><li>
-        <a href="signature.js_.html">packet/signature.js</a>, <a href="signature.js_.html#line96">line 96</a>
-    </li></ul></dd>
-    
-    
-    
-    
-    
-    
-    
-</dl>
-
-    
-    
-
-    
-
-    
-    
-    
-    
-    
-    <h5>Returns:</h5>
-    
-            
-<div class="param-desc">
-    object representation
+    
+    
+    
+    
+    
+</article>
+
+</section>  
+
+
+
+
 </div>
 
-
-
-<dl>
-	<dt>
-		Type
-	</dt>
-	<dd>
-		
-<span class="param-type"><a href="signature_.html">module:packet/signature</a></span>
-
-
-	</dd>
-</dl>
-
-        
-    
-    
-</dd>
-
-        
-            
-<dt>
-    <h4 class="name" id="sign"><span class="type-signature"></span>sign<span class="signature">(key, data)</span><span class="type-signature"></span></h4>
-    
-    
-</dt>
-<dd>
-    
-    
-    <div class="description">
-        Signs provided data. This needs to be done prior to serialization.
-    </div>
-    
-
-    
-    
-    
-    
-    
-        <h5>Parameters:</h5>
-        
-
-<table class="params">
-    <thead>
-	<tr>
-		
-		<th>Name</th>
-		
-		
-		<th>Type</th>
-		
-		
-		
-		
-		
-		<th class="last">Description</th>
-	</tr>
-	</thead>
-	
-	<tbody>
-	
-	
-        <tr>
-            
-                <td class="name"><code>key</code></td>
-            
-            
-            <td class="type">
-            
-                
-<span class="param-type"><a href="secret_key.html">module:packet/secret_key</a></span>
-
-
-            
-            </td>
-            
-            
-            
-            
-            
-            <td class="description last">private key used to sign the message.</td>
-        </tr>
-	
-	
-	
-        <tr>
-            
-                <td class="name"><code>data</code></td>
-            
-            
-            <td class="type">
-            
-                
-<span class="param-type">Object</span>
-
-
-            
-            </td>
-            
-            
-            
-            
-            
-            <td class="description last">Contains packets to be signed.</td>
-        </tr>
-	
-	
-	</tbody>
-</table>
-    
-    
-    
-<dl class="details">
-    
-        
-    
-    
-    
-
-    
-    
-    
-    
-    
-    
-    
-    
-    
-    
-    
-    
-    
-    <dt class="tag-source">Source:</dt>
-    <dd class="tag-source"><ul class="dummy"><li>
-        <a href="signature.js_.html">packet/signature.js</a>, <a href="signature.js_.html#line195">line 195</a>
-    </li></ul></dd>
-    
-    
-    
-    
-    
-    
-    
-</dl>
-
-    
-    
-
-    
-
-    
-    
-    
-    
-    
-    
-    
-</dd>
-
-        
-            
-<dt>
-    <h4 class="name" id="verify"><span class="type-signature"></span>verify<span class="signature">(data, key)</span><span class="type-signature"> &rarr; {boolean}</span></h4>
-    
-    
-</dt>
-<dd>
-    
-    
-    <div class="description">
-        verifys the signature packet. Note: not signature types are implemented
-    </div>
-    
-
-    
-    
-    
-    
-    
-        <h5>Parameters:</h5>
-        
-
-<table class="params">
-    <thead>
-	<tr>
-		
-		<th>Name</th>
-		
-		
-		<th>Type</th>
-		
-		
-		
-		
-		
-		<th class="last">Description</th>
-	</tr>
-	</thead>
-	
-	<tbody>
-	
-	
-        <tr>
-            
-                <td class="name"><code>data</code></td>
-            
-            
-            <td class="type">
-            
-                
-<span class="param-type">String</span>
-|
-
-<span class="param-type">Object</span>
-
-
-            
-            </td>
-            
-            
-            
-            
-            
-            <td class="description last">data which on the signature applies</td>
-        </tr>
-	
-	
-	
-        <tr>
-            
-                <td class="name"><code>key</code></td>
-            
-            
-            <td class="type">
-            
-                
-<span class="param-type"><a href="public_subkey.html">module:packet/public_subkey</a></span>
-|
-
-<span class="param-type"><a href="public_key_.html">module:packet/public_key</a></span>
-
-
-            
-            </td>
-            
-            
-            
-            
-            
-            <td class="description last">the public key to verify the signature</td>
-        </tr>
-	
-	
-	</tbody>
-</table>
-    
-    
-    
-<dl class="details">
-    
-        
-    
-    
-    
-
-    
-    
-    
-    
-    
-    
-    
-    
-    
-    
-    
-    
-    
-    <dt class="tag-source">Source:</dt>
-    <dd class="tag-source"><ul class="dummy"><li>
-        <a href="signature.js_.html">packet/signature.js</a>, <a href="signature.js_.html#line594">line 594</a>
-    </li></ul></dd>
-    
-    
-    
-    
-    
-    
-    
-</dl>
-
-    
-    
-
-    
-
-    
-    
-    
-    
-    
-    <h5>Returns:</h5>
-    
-            
-<div class="param-desc">
-    True if message is verified, else false.
-</div>
-
-
-
-<dl>
-	<dt>
-		Type
-	</dt>
-	<dd>
-		
-<span class="param-type">boolean</span>
-
-
-	</dd>
-</dl>
-
-        
-    
-    
-</dd>
-
-        
-            
-<dt>
-    <h4 class="name" id="write_all_sub_packets"><span class="type-signature"></span>write_all_sub_packets<span class="signature">()</span><span class="type-signature"> &rarr; {String}</span></h4>
-    
-    
-</dt>
-<dd>
-    
-    
-    <div class="description">
-        Creates string of bytes with all subpacket data
-    </div>
-    
-
-    
-    
-    
-    
-    
-    
-    
-<dl class="details">
-    
-        
-    
-    
-    
-
-    
-    
-    
-    
-    
-    
-    
-    
-    
-    
-    
-    
-    
-    <dt class="tag-source">Source:</dt>
-    <dd class="tag-source"><ul class="dummy"><li>
-        <a href="signature.js_.html">packet/signature.js</a>, <a href="signature.js_.html#line229">line 229</a>
-    </li></ul></dd>
-    
-    
-    
-    
-    
-    
-    
-</dl>
-
-    
-    
-
-    
-
-    
-    
-    
-    
-    
-    <h5>Returns:</h5>
-    
-            
-<div class="param-desc">
-    a string-representation of a all subpacket data
-</div>
-
-
-
-<dl>
-	<dt>
-		Type
-	</dt>
-	<dd>
-		
-<span class="param-type">String</span>
-
-
-	</dd>
-</dl>
-
-        
-    
-    
-</dd>
-
-=======
-        <h3 class="subsection-title">Methods</h3>
->>>>>>> 0cd56ef4
-        
-        <dl>
-            
-<dt>
-    <h4 class="name" id="write_sub_packet"><span class="type-signature">&lt;inner> </span>write_sub_packet<span class="signature">(type, data)</span><span class="type-signature"> &rarr; {String}</span></h4>
-    
-    
-</dt>
-<dd>
-    
-    
-    <div class="description">
-        creates a string representation of a sub signature packet (See <a href="http://tools.ietf.org/html/rfc4880#section-5.2.3.1">RFC 4880 5.2.3.1</a>)
-    </div>
-    
-
-    
-    
-    
-    
-    
-        <h5>Parameters:</h5>
-        
-
-<table class="params">
-    <thead>
-	<tr>
-		
-		<th>Name</th>
-		
-		
-		<th>Type</th>
-		
-		
-		
-		
-		
-		<th class="last">Description</th>
-	</tr>
-	</thead>
-	
-	<tbody>
-	
-	
-        <tr>
-            
-                <td class="name"><code>type</code></td>
-            
-            
-            <td class="type">
-            
-                
-<span class="param-type">Integer</span>
-
-
-            
-            </td>
-            
-            
-            
-            
-            
-            <td class="description last">subpacket signature type. Signature types as described
-in <a href="http://tools.ietf.org/html/rfc4880#section-5.2.3.2">RFC4880 Section 5.2.3.2</a></td>
-        </tr>
-	
-	
-	
-        <tr>
-            
-                <td class="name"><code>data</code></td>
-            
-            
-            <td class="type">
-            
-                
-<span class="param-type">String</span>
-
-
-            
-            </td>
-            
-            
-            
-            
-            
-            <td class="description last">data to be included</td>
-        </tr>
-	
-	
-	</tbody>
-</table>
-    
-    
-    
-<dl class="details">
-    
-        
-    
-    
-    
-
-    
-    
-    
-    
-    
-    
-    
-    
-    
-    
-    
-    
-    
-    <dt class="tag-source">Source:</dt>
-    <dd class="tag-source"><ul class="dummy"><li>
-<<<<<<< HEAD
-        <a href="signature.js_.html">packet/signature.js</a>, <a href="signature.js_.html#line342">line 342</a>
-=======
-        <a href="signature.js_.html">packet/signature.js</a>, <a href="signature.js_.html#line345">line 345</a>
->>>>>>> 0cd56ef4
-    </li></ul></dd>
-    
-    
-    
-    
-    
-    
-    
-</dl>
-
-    
-    
-
-    
-
-    
-    
-    
-    
-    
-    <h5>Returns:</h5>
-    
-            
-<div class="param-desc">
-    a string-representation of a sub signature packet (See <a href="http://tools.ietf.org/html/rfc4880#section-5.2.3.1">RFC 4880 5.2.3.1</a>)
-</div>
-
-
-
-<dl>
-	<dt>
-		Type
-	</dt>
-	<dd>
-		
-<span class="param-type">String</span>
-
-
-	</dd>
-</dl>
-
-        
-    
-    
-</dd>
-
-        </dl>
-    
-    
-    
-    
-    
-</article>
-
-</section>  
-
-
-
-
-</div>
-
 <nav>
-    <h2><a href="index.html">Index</a></h2><h3>Modules</h3><ul><li><a href="module-armor.html">armor</a></li><li><a href="module-cleartext.html">cleartext</a></li><li><a href="module-config.html">config</a></li><li><a href="config.html">config/config</a></li><li><a href="localStorage.html">config/localStorage</a></li><li><a href="module-crypto.html">crypto</a></li><li><a href="cfb.html">crypto/cfb</a></li><li><a href="cipher.html">crypto/cipher</a></li><li><a href="aes.html">crypto/cipher/aes</a></li><li><a href="blowfish.html">crypto/cipher/blowfish</a></li><li><a href="cast5.html">crypto/cipher/cast5</a></li><li><a href="des.html">crypto/cipher/des</a></li><li><a href="twofish.html">crypto/cipher/twofish</a></li><li><a href="crypto.html">crypto/crypto</a></li><li><a href="hash.html">crypto/hash</a></li><li><a href="md5.html">crypto/hash/md5</a></li><li><a href="ripe-md.html">crypto/hash/ripe-md</a></li><li><a href="sha.html">crypto/hash/sha</a></li><li><a href="pkcs1.html">crypto/pkcs1</a></li><li><a href="public_key.html">crypto/public_key</a></li><li><a href="dsa.html">crypto/public_key/dsa</a></li><li><a href="elgamal.html">crypto/public_key/elgamal</a></li><li><a href="jsbn.html">crypto/public_key/jsbn</a></li><li><a href="rsa.html">crypto/public_key/rsa</a></li><li><a href="random.html">crypto/random</a></li><li><a href="signature.html">crypto/signature</a></li><li><a href="armor.html">encoding/armor</a></li><li><a href="base64.html">encoding/base64</a></li><li><a href="module-enums.html">enums</a></li><li><a href="module-key.html">key</a></li><li><a href="module-keyid.html">keyid</a></li><li><a href="keyring.html">keyring/keyring</a></li><li><a href="localstore.html">keyring/localstore</a></li><li><a href="module-message.html">message</a></li><li><a href="module-mpi.html">mpi</a></li><li><a href="module-openpgp.html">openpgp</a></li><li><a href="module-packet.html">packet</a></li><li><a href="compressed.html">packet/compressed</a></li><li><a href="literal.html">packet/literal</a></li><li><a href="marker.html">packet/marker</a></li><li><a href="one_pass_signature.html">packet/one_pass_signature</a></li><li><a href="packet.html">packet/packet</a></li><li><a href="packetlist.html">packet/packetlist</a></li><li><a href="public_key_.html">packet/public_key</a></li><li><a href="public_key_encrypted_session_key.html">packet/public_key_encrypted_session_key</a></li><li><a href="public_subkey.html">packet/public_subkey</a></li><li><a href="secret_key.html">packet/secret_key</a></li><li><a href="secret_subkey.html">packet/secret_subkey</a></li><li><a href="signature_.html">packet/signature</a></li><li><a href="sym_encrypted_integrity_protected.html">packet/sym_encrypted_integrity_protected</a></li><li><a href="sym_encrypted_session_key.html">packet/sym_encrypted_session_key</a></li><li><a href="symmetrically_encrypted.html">packet/symmetrically_encrypted</a></li><li><a href="trust.html">packet/trust</a></li><li><a href="user_attribute.html">packet/user_attribute</a></li><li><a href="userid.html">packet/userid</a></li><li><a href="module-s2k.html">s2k</a></li><li><a href="keyid.html">type/keyid</a></li><li><a href="mpi.html">type/mpi</a></li><li><a href="s2k.html">type/s2k</a></li><li><a href="module-util.html">util</a></li><li><a href="util.html">util/util</a></li></ul><h3>Classes</h3><ul><li><a href="JXG.Util.html">JXG.Util</a></li><li><a href="module-cleartext-CleartextMessage.html">cleartext~CleartextMessage</a></li><li><a href="localStorage-LocalStorage.html">config/localStorage~LocalStorage</a></li><li><a href="keyring-Keyring.html">keyring/keyring~Keyring</a></li><li><a href="module-key-Key.html">key~Key</a></li><li><a href="module-key-SubKey.html">key~SubKey</a></li><li><a href="module-key-User.html">key~User</a></li><li><a href="module-message-Message.html">message~Message</a></li><li><a href="compressed-Compressed.html">packet/compressed~Compressed</a></li><li><a href="literal-Literal.html">packet/literal~Literal</a></li><li><a href="marker-Marker.html">packet/marker~Marker</a></li><li><a href="one_pass_signature-OnePassSignature.html">packet/one_pass_signature~OnePassSignature</a></li><li><a href="packetlist-Packetlist.html">packet/packetlist~Packetlist</a></li><li><a href="public_key_encrypted_session_key-PublicKeyEncryptedSessionKey.html">packet/public_key_encrypted_session_key~PublicKeyEncryptedSessionKey</a></li><li><a href="public_key-PublicKey.html">packet/public_key~PublicKey</a></li><li><a href="public_subkey-PublicSubkey.html">packet/public_subkey~PublicSubkey</a></li><li><a href="secret_key-SecretKey.html">packet/secret_key~SecretKey</a></li><li><a href="secret_subkey-SecretSubkey.html">packet/secret_subkey~SecretSubkey</a></li><li><a href="signature-Signature.html">packet/signature~Signature</a></li><li><a href="sym_encrypted_integrity_protected-SymEncryptedIntegrityProtected.html">packet/sym_encrypted_integrity_protected~SymEncryptedIntegrityProtected</a></li><li><a href="sym_encrypted_session_key-SymEncryptedSessionKey.html">packet/sym_encrypted_session_key~SymEncryptedSessionKey</a></li><li><a href="symmetrically_encrypted-SymmetricallyEncrypted.html">packet/symmetrically_encrypted~SymmetricallyEncrypted</a></li><li><a href="trust-Trust.html">packet/trust~Trust</a></li><li><a href="user_attribute-UserAttribute.html">packet/user_attribute~UserAttribute</a></li><li><a href="userid-Userid.html">packet/userid~Userid</a></li><li><a href="keyid-Keyid.html">type/keyid~Keyid</a></li><li><a href="mpi-Mpi.html">type/mpi~Mpi</a></li><li><a href="s2k-S2k.html">type/s2k~S2k</a></li></ul>
+    <h2><a href="index.html">Index</a></h2><h3>Modules</h3><ul><li><a href="module-armor.html">armor</a></li><li><a href="module-cleartext.html">cleartext</a></li><li><a href="module-config.html">config</a></li><li><a href="config.html">config/config</a></li><li><a href="localStorage.html">config/localStorage</a></li><li><a href="module-crypto.html">crypto</a></li><li><a href="cfb.html">crypto/cfb</a></li><li><a href="cipher.html">crypto/cipher</a></li><li><a href="aes.html">crypto/cipher/aes</a></li><li><a href="blowfish.html">crypto/cipher/blowfish</a></li><li><a href="cast5.html">crypto/cipher/cast5</a></li><li><a href="des.html">crypto/cipher/des</a></li><li><a href="twofish.html">crypto/cipher/twofish</a></li><li><a href="crypto.html">crypto/crypto</a></li><li><a href="hash.html">crypto/hash</a></li><li><a href="md5.html">crypto/hash/md5</a></li><li><a href="ripe-md.html">crypto/hash/ripe-md</a></li><li><a href="sha.html">crypto/hash/sha</a></li><li><a href="pkcs1.html">crypto/pkcs1</a></li><li><a href="public_key.html">crypto/public_key</a></li><li><a href="dsa.html">crypto/public_key/dsa</a></li><li><a href="elgamal.html">crypto/public_key/elgamal</a></li><li><a href="jsbn.html">crypto/public_key/jsbn</a></li><li><a href="rsa.html">crypto/public_key/rsa</a></li><li><a href="random.html">crypto/random</a></li><li><a href="signature.html">crypto/signature</a></li><li><a href="armor.html">encoding/armor</a></li><li><a href="base64.html">encoding/base64</a></li><li><a href="module-enums.html">enums</a></li><li><a href="module-key.html">key</a></li><li><a href="module-keyid.html">keyid</a></li><li><a href="keyring.html">keyring/keyring</a></li><li><a href="localstore.html">keyring/localstore</a></li><li><a href="module-message.html">message</a></li><li><a href="module-mpi.html">mpi</a></li><li><a href="module-openpgp.html">openpgp</a></li><li><a href="module-packet.html">packet</a></li><li><a href="compressed.html">packet/compressed</a></li><li><a href="literal.html">packet/literal</a></li><li><a href="marker.html">packet/marker</a></li><li><a href="one_pass_signature.html">packet/one_pass_signature</a></li><li><a href="packet.html">packet/packet</a></li><li><a href="packetlist.html">packet/packetlist</a></li><li><a href="public_key_.html">packet/public_key</a></li><li><a href="public_key_encrypted_session_key.html">packet/public_key_encrypted_session_key</a></li><li><a href="public_subkey.html">packet/public_subkey</a></li><li><a href="secret_key.html">packet/secret_key</a></li><li><a href="secret_subkey.html">packet/secret_subkey</a></li><li><a href="signature_.html">packet/signature</a></li><li><a href="sym_encrypted_integrity_protected.html">packet/sym_encrypted_integrity_protected</a></li><li><a href="sym_encrypted_session_key.html">packet/sym_encrypted_session_key</a></li><li><a href="symmetrically_encrypted.html">packet/symmetrically_encrypted</a></li><li><a href="trust.html">packet/trust</a></li><li><a href="user_attribute.html">packet/user_attribute</a></li><li><a href="userid.html">packet/userid</a></li><li><a href="module-s2k.html">s2k</a></li><li><a href="keyid.html">type/keyid</a></li><li><a href="mpi.html">type/mpi</a></li><li><a href="s2k.html">type/s2k</a></li><li><a href="module-util.html">util</a></li><li><a href="util.html">util/util</a></li></ul><h3>Classes</h3><ul><li><a href="JXG.Util.html">JXG.Util</a></li><li><a href="module-cleartext-CleartextMessage.html">cleartext~CleartextMessage</a></li><li><a href="localStorage-LocalStorage.html">config/localStorage~LocalStorage</a></li><li><a href="keyring-Keyring.html">keyring/keyring~Keyring</a></li><li><a href="module-key-Key.html">key~Key</a></li><li><a href="module-key-SubKey.html">key~SubKey</a></li><li><a href="module-key-User.html">key~User</a></li><li><a href="module-message-Message.html">message~Message</a></li><li><a href="compressed-Compressed.html">packet/compressed~Compressed</a></li><li><a href="literal-Literal.html">packet/literal~Literal</a></li><li><a href="marker-Marker.html">packet/marker~Marker</a></li><li><a href="one_pass_signature-OnePassSignature.html">packet/one_pass_signature~OnePassSignature</a></li><li><a href="packetlist-Packetlist.html">packet/packetlist~Packetlist</a></li><li><a href="public_key_encrypted_session_key-PublicKeyEncryptedSessionKey.html">packet/public_key_encrypted_session_key~PublicKeyEncryptedSessionKey</a></li><li><a href="public_key-PublicKey.html">packet/public_key~PublicKey</a></li><li><a href="public_subkey-PublicSubkey.html">packet/public_subkey~PublicSubkey</a></li><li><a href="secret_key-SecretKey.html">packet/secret_key~SecretKey</a></li><li><a href="secret_subkey-SecretSubkey.html">packet/secret_subkey~SecretSubkey</a></li><li><a href="signature-Signature.html">packet/signature~Signature</a></li><li><a href="sym_encrypted_integrity_protected-SymEncryptedIntegrityProtected.html">packet/sym_encrypted_integrity_protected~SymEncryptedIntegrityProtected</a></li><li><a href="sym_encrypted_session_key-SymEncryptedSessionKey.html">packet/sym_encrypted_session_key~SymEncryptedSessionKey</a></li><li><a href="symmetrically_encrypted-SymmetricallyEncrypted.html">packet/symmetrically_encrypted~SymmetricallyEncrypted</a></li><li><a href="trust-Trust.html">packet/trust~Trust</a></li><li><a href="user_attribute-UserAttribute.html">packet/user_attribute~UserAttribute</a></li><li><a href="userid-Userid.html">packet/userid~Userid</a></li><li><a href="keyid-Keyid.html">type/keyid~Keyid</a></li><li><a href="mpi-MPI.html">type/mpi~MPI</a></li><li><a href="s2k-S2K.html">type/s2k~S2K</a></li></ul>
 </nav>
 
 <br clear="both">
 
 <footer>
-<<<<<<< HEAD
-    Documentation generated by <a href="https://github.com/jsdoc3/jsdoc">JSDoc 3.2.2</a> on Mon Jan 06 2014 16:27:54 GMT+0100 (MEZ)
-=======
-    Documentation generated by <a href="https://github.com/jsdoc3/jsdoc">JSDoc 3.2.0</a> on Sun Jan 05 2014 23:07:48 GMT-0800 (PST)
->>>>>>> 0cd56ef4
+    Documentation generated by <a href="https://github.com/jsdoc3/jsdoc">JSDoc 3.2.0</a> on Mon Jan 06 2014 19:29:33 GMT+0100 (MEZ)
 </footer>
 
 <script> prettyPrint(); </script>
